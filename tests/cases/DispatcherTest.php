--- conflicted
+++ resolved
@@ -47,11 +47,8 @@
 
         Assert::type('string', $dispatcher->getFik());
         Assert::type('string', $dispatcher->getBkp());
-<<<<<<< HEAD
         Assert::type('string', $dispatcher->getSoapClient()->lastResponse);
-=======
         Assert::same(200, $dispatcher->getSoapClient()->getLastResponseHttpCode());
->>>>>>> 5b8cf620
         Assert::type(\DateTime::class, $dispatcher->getSentDateTime());
     }
 
